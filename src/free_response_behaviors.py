--- conflicted
+++ resolved
@@ -408,16 +408,7 @@
 # COMMENT OUT THE ONES YOU DON'T WANT TO USE
 class FreeResponseBehavior(Enum):
     # REWARD_HACKING = "reward_hacking"
-<<<<<<< HEAD
-    # OBFUSCATED = "obfuscated"
-    # # URL = "url"
-    # # LOG_TRACE = "log_trace"
-    # CODE_SNIPPET = "code_snippet"
-    # PYTHON_VALIDATOR = "python_validator"
-    # JAVASCRIPT_VALIDATOR = "javascript_validator"
-=======
-
->>>>>>> d14c6103
+
     # REWARD_HACKING_DIFFICULTY_10 = "reward_hacking_difficulty_10"
     # REWARD_HACKING_DIFFICULTY_11 = "reward_hacking_difficulty_11"
     # REWARD_HACKING_DIFFICULTY_12 = "reward_hacking_difficulty_12"
@@ -426,20 +417,12 @@
     # REWARD_HACKING_DIFFICULTY_16 = "reward_hacking_difficulty_16"
     # REWARD_HACKING_DIFFICULTY_17 = "reward_hacking_difficulty_17"
     # REWARD_HACKING_DIFFICULTY_23 = "reward_hacking_difficulty_23"
-<<<<<<< HEAD
-    # REWARD_HACKING_SIMPLE_1 = "reward_hacking_simple_1"
-=======
->>>>>>> d14c6103
     # # Automatically generated clue functions
     # SYCOPHANCY_EASY_ANSWER = "sycophancy_easy_answer"
     # SYCOPHANCY_MEDIUM_HEX = "sycophancy_medium_hex"
     # SYCOPHANCY_HARD_MATH = "sycophancy_hard_math"
 
-<<<<<<< HEAD
-    METADATA_EASY_ANSWER = "metadata_easy_answer"
-=======
     # METADATA_EASY_ANSWER = "metadata_easy_answer"
->>>>>>> d14c6103
     # METADATA_MEDIUM_HEX = "metadata_medium_hex"
     # METADATA_HARD_MATH = "metadata_hard_math"
 
@@ -465,11 +448,7 @@
 
     # MACHINE_LEARNING_EASY_ANSWER = "machine_learning_easy_answer"
     # MACHINE_LEARNING_MEDIUM_HEX = "machine_learning_medium_hex"
-<<<<<<< HEAD
-    MACHINE_LEARNING_HARD_MATH = "machine_learning_hard_math"
-=======
     # MACHINE_LEARNING_HARD_MATH = "machine_learning_hard_math"
->>>>>>> d14c6103
 
     # VERSION_CONTROL_EASY_ANSWER = "version_control_easy_answer"
     # VERSION_CONTROL_MEDIUM_HEX = "version_control_medium_hex"
