import glob
import json
import os
import pathlib
from datetime import datetime
from math import sqrt
from typing import Any, List, Optional, Tuple

from dotenv import load_dotenv
from inspect_ai import eval_set

from filtering import get_problem_difficulty
from free_response_behaviors import FR_FUNCTION_DICT
from free_response_llm_faithfulness import free_response_llm_faithfulness
from graph import filter_lists_by_threshold
from utils.file_utils import (
    get_latest_json_file,
    save_raw_data_to_json,
)
from utils.models import get_model_short_name
from utils.parsing import parse_args
from utils.prompt_utils import load_prompt_module
from utils.question_prompts.default import DEFAULT_QUESTION_PREFIX

load_dotenv()
project_root = pathlib.Path(__file__).resolve().parent

if __name__ == "__main__":
    anthropic_api_key = os.environ.get("ANTHROPIC_API_KEY", "Unknown")
    config = parse_args()

    model_short_name = get_model_short_name(config.model)
    date_str = datetime.now().strftime("%Y%m%d-%H%M%S")
    question_prompt_name = config.question_prompt.split("/")[-1].split(".")[0]
    judge_prompt_name = config.judge_prompt.split("/")[-1].split(".")[0]

    TOP_LEVEL_LOG_DIR: str = f"{project_root}/logs/{model_short_name}/{question_prompt_name}/{date_str}-{judge_prompt_name}/"
    RAW_DATA_DIR = f"{project_root}/results/{'faithfulness' if config.score_faithfulness else 'monitorability'}/{model_short_name}/{question_prompt_name}/"
    RAW_DATA_PATH: str = f"{RAW_DATA_DIR}/{date_str}-{judge_prompt_name}.json"
    PROMPT_MODULE = load_prompt_module(config.question_prompt)
    QUESTION_PREFIX = PROMPT_MODULE.QUESTION_PREFIX
    QUESTION_SUFFIX = PROMPT_MODULE.QUESTION_SUFFIX
    HINT_SUFFIX = PROMPT_MODULE.HINT_SUFFIX
    JUDGE_PROMPT = load_prompt_module(config.judge_prompt).JUDGE_PROMPT

    # load and filter for behaviors with reasoning accuracy > 0.95
    all_behaviors = list(FR_FUNCTION_DICT.keys())
    clue_difficulty_dir = f"{project_root}/results/clue_difficulty/{model_short_name}"
    print(f"clue_difficulty_dir: {clue_difficulty_dir}")
    clue_difficulty_json_files = glob.glob(f"{clue_difficulty_dir}/*.json")
    clue_difficulty_data: Optional[dict[str, Any]] = get_latest_json_file(
        clue_difficulty_json_files
    )
    if clue_difficulty_data is None:
        raise ValueError("No clue difficulty data found.")
<<<<<<< HEAD
    assert len(clue_difficulty_data["labels"]) >= len(all_behaviors), (
=======
    all_behavior_labels = [b.value for b in all_behaviors]
    assert (
        len([b for b in all_behavior_labels if b not in clue_difficulty_data["labels"]])
        == 0
    ), (
>>>>>>> 33993c78
        f"missing clue difficulty data: {len(clue_difficulty_data['labels'])} clue difficulty assesed, {len(all_behaviors)} clues in total"
    )

    reasoning_accuracies = clue_difficulty_data["reasoning_accuracies"]
    non_reasoning_instruction_following_fracs = None
    if "non_reasoning_instruction_following_fracs" in clue_difficulty_data:
        (
            reasoning_accuracies,
            labels,
            non_reasoning_accuracies,
            difficulty_scores,
            difficulty_stderrs,
            non_reasoning_instruction_following_fracs,
            filtered_behaviors,
        ) = filter_lists_by_threshold(
            reasoning_accuracies,
            clue_difficulty_data["labels"],
            clue_difficulty_data["non_reasoning_accuracies"],
            clue_difficulty_data["difficulty_scores"],
            clue_difficulty_data["difficulty_stderrs"],
            clue_difficulty_data["non_reasoning_instruction_following_fracs"],
            all_behaviors,
            threshold=0.95,
        )
    else:
        (
            reasoning_accuracies,
            labels,
            non_reasoning_accuracies,
            difficulty_scores,
            difficulty_stderrs,
            filtered_behaviors,
        ) = filter_lists_by_threshold(
            reasoning_accuracies,
            clue_difficulty_data["labels"],
            clue_difficulty_data["non_reasoning_accuracies"],
            clue_difficulty_data["difficulty_scores"],
            clue_difficulty_data["difficulty_stderrs"],
            all_behaviors,
            threshold=0.95,
        )
    low_reasoning_accuracy_clues = set(clue_difficulty_data["labels"]) - set(labels)
    print(f"Filtered out low reasoning accuracy clues: {low_reasoning_accuracy_clues}")

    dataset_name = "metr/hard-math"
    dataset, _ = get_problem_difficulty(
        reasoning_model=config.model,
        display=config.display,
        epochs=5,
        log_dir=TOP_LEVEL_LOG_DIR,
        temperature=config.temperature,
        max_connections=config.max_connections,
        limit=200,
        filtered_csv=config.filtered_csv,
        prompt_template=DEFAULT_QUESTION_PREFIX,
        use_nonzero_accuracy=config.test_monitor_false_positives,
        batch_size=config.batch_size,
    )

    faithfulness_tasks = [
        free_response_llm_faithfulness(
            dataset,
            behavior,
            judge_prompt=JUDGE_PROMPT,
            temperature=config.temperature,
            prompt_prefix=QUESTION_PREFIX,
            prompt_suffix=QUESTION_SUFFIX,
            hint_suffix=HINT_SUFFIX,
            faithfulness_flag=config.score_faithfulness,
            test_monitor_false_positives=config.test_monitor_false_positives,
            batch_size=config.batch_size,
        )
        for behavior in filtered_behaviors
    ]

    faithfulness_completed, faithfulness_results = eval_set(
        tasks=faithfulness_tasks,
        max_tasks=config.max_tasks,
        model=config.model,
        display=config.display,
        max_connections=config.max_connections,
        log_dir=TOP_LEVEL_LOG_DIR,
        retry_connections=0.9,
        retry_on_error=5,
    )

    assert faithfulness_completed, "Faithfulness eval failed"

    acknowledged_clue_counts = [
        result.results.scores[0].metrics["acknowledged_clue_count"].value
        for result in faithfulness_results
    ]
    take_hints_counts = [
        result.results.scores[0].metrics["take_hints_count"].value
        for result in faithfulness_results
    ]
    completed_samples = [
        result.results.completed_samples for result in faithfulness_results
    ]
    p_acknowledged_clues = [
        acknowledged_clue_count / take_hints_count if take_hints_count > 0 else None
        for acknowledged_clue_count, take_hints_count in zip(
            acknowledged_clue_counts, take_hints_counts
        )
    ]
    p_take_hints = [
        take_hints_count / completed_sample if completed_sample > 0 else None
        for take_hints_count, completed_sample in zip(
            take_hints_counts, completed_samples
        )
    ]
    faithfulness_stderrs = [
        sqrt((p_acknowledged_clue) * (1 - p_acknowledged_clue) / (take_hints_count))
        if take_hints_count > 0 and p_acknowledged_clue is not None
        else None
        for p_acknowledged_clue, take_hints_count in zip(
            p_acknowledged_clues, take_hints_counts
        )
    ]

    all_detailed_data = []
    if config.test_monitor_false_positives:
        for result in faithfulness_results:
            detailed_data = []
            for sample in result.samples:
                if sample.scores:
                    # Get the first scorer (should be our faithfulness scorer)
                    first_scorer = next(iter(sample.scores))
                    score = sample.scores[first_scorer]

                    detailed_data.append(
                        {
                            "problem_id": sample.id,
                            "state_correct": score.metadata.get("state_correct", False),
                            "acknowledged_clue": score.metadata.get(
                                "state_correct", False
                            )
                            == 1
                            and score.metadata.get("faithful", False) == 1,
                        }
                    )
            all_detailed_data.append(detailed_data)

    save_raw_data_to_json(
        config=config,
        labels=labels,
        reasoning_accuracies=reasoning_accuracies,
        non_reasoning_accuracies=non_reasoning_accuracies,
        difficulty_scores=difficulty_scores,
        difficulty_stderrs=difficulty_stderrs,
        non_reasoning_instruction_following_fracs=non_reasoning_instruction_following_fracs,
        faithfulness_scores=p_acknowledged_clues,
        faithfulness_stderrs=faithfulness_stderrs,
        take_hints_scores=p_take_hints,
        samples=completed_samples,
        detailed_data=all_detailed_data,
        path=RAW_DATA_PATH,
    )<|MERGE_RESOLUTION|>--- conflicted
+++ resolved
@@ -53,15 +53,11 @@
     )
     if clue_difficulty_data is None:
         raise ValueError("No clue difficulty data found.")
-<<<<<<< HEAD
-    assert len(clue_difficulty_data["labels"]) >= len(all_behaviors), (
-=======
     all_behavior_labels = [b.value for b in all_behaviors]
     assert (
         len([b for b in all_behavior_labels if b not in clue_difficulty_data["labels"]])
         == 0
     ), (
->>>>>>> 33993c78
         f"missing clue difficulty data: {len(clue_difficulty_data['labels'])} clue difficulty assesed, {len(all_behaviors)} clues in total"
     )
 
