--- conflicted
+++ resolved
@@ -9,11 +9,7 @@
     metric,
     SampleScore,
 )
-<<<<<<< HEAD
 from inspect_ai.model import CachePolicy, Model
-=======
-from inspect_ai.model import Model, CachePolicy
->>>>>>> 629543a4
 from prompt_utils import DEFAULT_MODEL_GRADED_QA_TEMPLATE, DEFAULT_GRADE_PATTERN
 
 
