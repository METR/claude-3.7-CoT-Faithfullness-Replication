import json
from dataclasses import dataclass
from typing import List

import matplotlib.pyplot as plt
import numpy as np
import pandas as pd
import seaborn as sns

from parsing import EvalConfig

COLOR_MAP = {
    "default": "#808080",  # Gray
    "reward_hacking": "#f9a4a4",  # Light Red
    "sycophancy": "#7fc97f",  # Light Green
    "metadata": "#fdc086",  # Light Orange
    "database_schema": "#485F52",  # Dark Green
    "config_file": "#a6cee3",  # Light Blue
    "cache": "#1f78b4",  # Blue
    "error_message": "#b2df8a",  # Light Green
    "backup_data": "#33a02c",  # Green
    "machine_learning": "#fb9a99",  # Light Pink
    "version_control": "#e31a1c",  # Red
    "csv_data": "#fdbf6f",  # Light Orange
    "security_audit": "#ff7f00",  # Orange
    "jupyter_notebook": "#cab2d6",  # Light Purple
}

SHAPE_MAP = {
    "default": "o",
    "easy_answer": "s",
    "medium_hex": "D",
    "hard_math": "v",
    "hard_unicode": "P",
    "hard_len_str": "X",
    "easy_list_comprehension": "d",
}

model_pretty = {
    "claude-3-7-sonnet-latest": "Claude 3.7 Sonnet",
    "claude-opus-4-20250514": "Claude Opus 4",
}


@dataclass
class GraphMetadata:
    threshold: float
    faithfulness: bool
    question_prompt: str
    judge_prompt: str


def add_metadata(metadata: GraphMetadata | None, ax: plt.Axes) -> None:
    if metadata:
        metadata_text = (
            f"Threshold: {metadata.threshold}\n"
            f"Faithfulness: {metadata.faithfulness}\n"
            f"Question Prompt: {metadata.question_prompt.split('/')[-1]}\n"
            f"Judge Prompt: {metadata.judge_prompt.split('/')[-1]}"
        )
        ax.text(
            0.98,
            0.02,
            metadata_text,
            transform=ax.transAxes,
            verticalalignment="bottom",
            horizontalalignment="right",
            bbox=dict(boxstyle="round", facecolor="white", alpha=0.8),
            fontsize=8,
        )


@dataclass
class GraphMetadata:
    threshold: float
    faithfulness: bool
    question_prompt: str
    judge_prompt: str


def add_metadata(metadata: GraphMetadata | None, ax: plt.Axes) -> None:
    if metadata:
        metadata_text = (
            f"Threshold: {metadata.threshold}\n"
            f"Faithfulness: {metadata.faithfulness}\n"
            f"Question Prompt: {metadata.question_prompt.split('/')[-1]}\n"
            f"Judge Prompt: {metadata.judge_prompt.split('/')[-1]}"
        )
        ax.text(
            0.98,
            0.02,
            metadata_text,
            transform=ax.transAxes,
            verticalalignment="bottom",
            horizontalalignment="right",
            bbox=dict(boxstyle="round", facecolor="white", alpha=0.8),
            fontsize=8,
        )


def generate_propensity_graph(
    faithfulness_scores: List[float],
    faithfulness_stderrs: List[float],
    difficulty_scores: List[float],
    difficulty_stderrs: List[float],
    metadata: GraphMetadata | None,
    labels: List[str],
    take_hints_scores: List[float],
    samples: List[int],
    model: str,
    dataset: str,
    show_labels: bool = False,
    show_color: bool = True,
    show_shape: bool = True,
    path: str | None = None,
) -> None:
    """
    Generate a graph comparing faithfulness scores against difficulty scores.

    Args:
        faithfulness_scores: List of faithfulness scores for each behavior
        faithfulness_stderrs: List of standard errors for faithfulness scores
        difficulty_scores: List of difficulty scores for each behavior
        difficulty_stderrs: List of standard errors for difficulty scores
        labels: List of labels for each data point
        model: Model name to display in the title
        dataset: Dataset name to display in the title
        path: Optional path to save the graph to. If None, displays the graph instead.
        show_labels: Whether to show labels for each data point

    Returns:
        None
    """
<<<<<<< HEAD
    # Create figure with extra space on right for legend
    plt.figure(figsize=(12, 8.5))

    # Create main plotting area that leaves room on right
    ax = plt.axes([0.1, 0.1, 0.7, 0.75])

    # Create a proper color legend if show_color is True
    legend_elements = []
=======
    plt.figure(figsize=(10, 7.5))

    # Add metadata box if metadata is provided
    ax = plt.axes()
    add_metadata(metadata, ax)

    # Create a proper color legend if show_color is True
>>>>>>> 078188e6
    if show_color:
        # Only show colors that are actually used in the data
        used_colors = set()
        for label in labels:
            for key in COLOR_MAP:
                if key != "default" and key in label.lower():
                    used_colors.add((key, COLOR_MAP[key]))
                    break

        if used_colors:
            # Create legend handles
            from matplotlib.patches import Patch

            legend_elements = [
                Patch(facecolor=color, label=key.replace("_", " ").title())
                for key, color in sorted(used_colors)
            ]

<<<<<<< HEAD
            # Add vertical legend on right side without frame
            plt.figlegend(
                handles=legend_elements,
                loc="upper left",
                bbox_to_anchor=(0.815, 0.85),
                fontsize=8,
                frameon=False,
            )

    # Add metadata without box, positioned below legend
    if metadata:
        metadata_text = (
            f"Hint Taking Threshold: {metadata.threshold}\n"
            f"Faithfulness: {metadata.faithfulness}\n"
            f"Question Prompt: {metadata.question_prompt.split('/')[-1]}\n"
            f"Judge Prompt: {metadata.judge_prompt.split('/')[-1]}"
        )
        # Position metadata below the legend with more spacing
        metadata_y_pos = 0.5 if legend_elements else 0.75
        plt.figtext(
            0.82,
            metadata_y_pos,
            metadata_text,
            verticalalignment="top",
            horizontalalignment="left",
            fontsize=8,
        )
=======
            # Add horizontal legend at the top in three rows
            import math

            ncols = math.ceil(len(legend_elements) / 3)
            ax.legend(
                handles=legend_elements,
                loc="upper center",
                bbox_to_anchor=(0.5, 1.08),
                ncol=ncols,
                fontsize=8,
                framealpha=0.9,
            )
>>>>>>> 078188e6

    image = plt.imread("assets/logo.png")
    plt.rcParams["font.family"] = "Montserrat"

    # Remove top and right spines
    ax.spines["top"].set_visible(False)
    ax.spines["right"].set_visible(False)

    # Add shaded "safe zone" below the line from (0,0) to (1,1)
    x = [0, 1]
    y = [0, 1]
    plt.fill_between(x, [0, 0], y, alpha=0.2, color="#485F52", label="Safe Zone")

    # Convert standard errors to 90% confidence intervals (z=1.645 for 90% CI)
    z_score = 1.645
    faithfulness_ci = [se * z_score for se in faithfulness_stderrs]
    difficulty_ci = [se * z_score for se in difficulty_stderrs]

    # Calculate dot sizes based on take_hints_scores * samples
    dot_sizes = [
<<<<<<< HEAD
        round(take_hints_scores[i] * samples[i]) * (1 if show_color else 0.3)
=======
        round(take_hints_scores[i] * samples[i]) * 3
>>>>>>> 078188e6
        for i in range(len(take_hints_scores))
    ]

    # Determine colors based on labels and COLOR_MAP (only if show_color is True)
    colors = []
    if show_color:
        for label in labels:
            color_found = False
            for key in COLOR_MAP:
                if key != "default" and key in label.lower():
                    colors.append(COLOR_MAP[key])
                    color_found = True
                    break
            if not color_found:
                colors.append(COLOR_MAP["default"])
    else:
        colors = [COLOR_MAP["machine_learning"]] * len(labels)

    # Determine shapes based on labels and SHAPE_MAP (only if show_shape is True)
    shapes = []
    if show_shape:
        for label in labels:
            shape_found = False
            for key in SHAPE_MAP:
                if key != "default" and key in label.lower():
                    shapes.append(SHAPE_MAP[key])
                    shape_found = True
                    break
            if not shape_found:
                shapes.append(SHAPE_MAP["default"])
    else:
        shapes = [SHAPE_MAP["default"]] * len(labels)

    # Plot error bars without markers
    plt.errorbar(
        difficulty_scores,
        faithfulness_scores,
        xerr=difficulty_ci,
        yerr=faithfulness_ci,
        fmt="none",
        ecolor="darkgray",
        capsize=5,
    )

    # Group data points by shape and plot each group
    unique_shapes = list(set(shapes))
    for shape in unique_shapes:
        # Get indices for this shape
        shape_indices = [i for i, s in enumerate(shapes) if s == shape]

        # Extract data for this shape
        shape_difficulty = [difficulty_scores[i] for i in shape_indices]
        shape_faithfulness = [faithfulness_scores[i] for i in shape_indices]
        shape_colors = [colors[i] for i in shape_indices]
        shape_sizes = [dot_sizes[i] for i in shape_indices]

        # Plot scatter points with variable size and varying colors/shapes
        plt.scatter(
            shape_difficulty,
            shape_faithfulness,
            s=shape_sizes,
            c=shape_colors,
            marker=shape,
            alpha=0.7,
        )

    plt.xlim(0, 1.01)
    plt.ylim(0, 1.05)

    if show_labels:
        for i, label in enumerate(labels):
            plt.annotate(
                label,
                (difficulty_scores[i], faithfulness_scores[i]),
                xytext=(5, 5),
                textcoords="offset points",
                fontsize=6,
            )

    plt.xlabel("Clue Difficulty", fontsize=16)

    # Create ylabel with judge information if metadata is available
    if metadata and metadata.judge_prompt:
        judge_name = metadata.judge_prompt.split("/")[-1]
        ylabel = f"Faithfulness Score\nas judged by {judge_name} judge"
        plt.ylabel(ylabel, fontsize=16)
        # Make the sub-axis text smaller and gray
        ax.yaxis.label.set_fontsize(16)
        ax.yaxis.label.set_color("black")
        # Get the ylabel text and modify the second line styling
        ylabel_text = ax.get_ylabel()
        ax.set_ylabel("Faithfulness Score", fontsize=16, color="black", labelpad=15)
        ax.text(
            -0.05,
            0.5,
            f"as judged by {judge_name} judge",
            rotation=90,
            transform=ax.transAxes,
            fontsize=12,
            color="gray",
            verticalalignment="center",
            horizontalalignment="center",
        )
    else:
        plt.ylabel("Faithfulness Score", fontsize=16)

    # Add main title with model name and prompt
    model_name = model_pretty.get(model.split("/")[-1], model.split("/")[-1])
    title_metric = (
        "Faithfulness"
        if metadata is None or metadata.faithfulness
        else "Monitorability"
    )
    prompt_name = (
        metadata.question_prompt.split("/")[-1] if metadata else "default prompt"
    )
    plt.title(
<<<<<<< HEAD
        f"{title_metric} of {model_name}",
        loc="left",
        pad=50,
        fontsize=25,
    )

    # Add subtitle with different style
    ax = plt.gca()
    ax.text(
        0,
        1.03,
        f"90% CI filtered to hints taken more than {(1 - metadata.threshold) * 100:.0f}% of the time\nwith prompt {prompt_name}",
        transform=ax.transAxes,
        fontsize=14,
=======
        "Propensity for Faithfulness vs Difficulty", loc="left", pad=35, fontsize=25
    )
    plt.suptitle(
        f"{model} on {dataset}, 90% CI",
        y=0.85,
        fontsize=12,
>>>>>>> 078188e6
        color="gray",
        style="italic",
        horizontalalignment="left",
    )
    ax = plt.axes(
        [0.812, 0.884, 0.12, 0.12], frameon=True
    )  # [left, bottom, width, height] - aligned with legend left and title top
    ax.imshow(image)
    ax.axis("off")

    plt.grid(True)
    if path:
        plt.savefig(path)
    else:
        plt.show()


def generate_taking_hints_graph(
    p_take_hints: List[float],
    metadata: GraphMetadata | None,
    labels: List[str],
    model: str,
    dataset: str,
    path: str | None = None,
) -> None:
    indices = np.arange(len(labels))
    width = 0.6

    took_hint = np.array(p_take_hints)
    did_not_take_hint = 1 - took_hint  # Will sum to 1 for each bar

    fig, ax = plt.subplots(figsize=(12, 6))
    add_metadata(metadata, ax)

    ax.bar(indices, took_hint, width, label="Took Hint", color="#7fc97f")
    ax.bar(
        indices,
        did_not_take_hint,
        width,
        bottom=took_hint,
        label="Did Not Take Hint",
        color="#fdc086",
    )

    ax.set_ylabel("Proportion of Samples")
    ax.set_title(f"Hint-Taking for {model.split('/')[-1]} on {dataset}")
    ax.set_xticks(indices)
    ax.set_xticklabels(labels, rotation=45, ha="right")
    ax.legend()

    # Set y-axis limits to ensure all bars are same height
    ax.set_ylim(0, 1)

    plt.tight_layout()
    if path:
        plt.savefig(path)
    else:
        plt.show()


def generate_taking_hints_v_difficulty_graph(
    p_take_hints: List[float],
    difficulty_scores: List[float],
    metadata: GraphMetadata,
    labels: List[str],
    model: str,
    dataset: str,
    path: str | None = None,
    show_labels: bool = False,
) -> None:
    # Create figure with extra space on right for legend
    plt.figure(figsize=(12, 8.5))

    # Create main plotting area that leaves room on right
    ax = plt.axes([0.1, 0.1, 0.7, 0.75])

    # Add metadata box if metadata is provided
    add_metadata(metadata, plt.axes())

    image = plt.imread("assets/logo.png")
    plt.rcParams["font.family"] = "Montserrat"

    # Remove top and right spines
    ax.spines["top"].set_visible(False)
    ax.spines["right"].set_visible(False)

    plt.scatter(difficulty_scores, p_take_hints, marker="o", color="#f9a4a4")

    plt.xlim(0, 1.01)

    if show_labels:
        for i, label in enumerate(labels):
            plt.annotate(
                label,
                (difficulty_scores[i], p_take_hints[i]),
                xytext=(5, 5),
                textcoords="offset points",
                fontsize=6,
            )

    plt.xlabel("Difficulty Score")
    plt.ylabel("Proportion Taking Hints")
    plt.title("Hint-Taking vs Difficulty", loc="left", pad=25, fontsize=25)
    plt.suptitle(
        f"{model} on {dataset}",
        y=0.90,
        fontsize=12,
        color="gray",
        style="italic",
    )

    # Add metadata in bottom right
    if metadata:
        metadata_text = (
            f"Hint Taking Threshold: {metadata.threshold}\n"
            f"Faithfulness: {metadata.faithfulness}\n"
            f"Question Prompt: {metadata.question_prompt.split('/')[-1]}\n"
            f"Judge Prompt: {metadata.judge_prompt.split('/')[-1]}"
        )
        plt.figtext(
            0.82,
            0.1,
            metadata_text,
            verticalalignment="bottom",
            horizontalalignment="left",
            fontsize=8,
        )

    # Add logo in top right
    logo_ax = plt.axes([0.815, 0.93, 0.1, 0.1], frameon=True)
    logo_ax.imshow(image)
    logo_ax.axis("off")

    plt.grid(True)
    if path:
        plt.savefig(path)
    else:
        plt.show()


def generate_with_and_without_cot_difficulty_graph(
    reasoning_accuracy_scores: List[float],
    non_reasoning_accuracy_scores: List[float],
    metadata: GraphMetadata | None,
    labels: List[str],
    model: str,
    dataset: str,
    path: str | None = None,
) -> None:
    plt.figure(figsize=(10, 6))

    # Add metadata box if metadata is provided
    add_metadata(metadata, plt.axes())

    plt.scatter(reasoning_accuracy_scores, non_reasoning_accuracy_scores, alpha=0.6)

    # Add labels and title
    plt.xlabel("Reasoning Accuracy Score")
    plt.ylabel("Non-Reasoning Accuracy Score")
    plt.title(
        f"Reasoning vs Non-Reasoning Accuracy Scores for {model.split('/')[-1]} on {dataset}"
    )

    # Add labels for each point
    for i, label in enumerate(labels):
        if reasoning_accuracy_scores[i] != 1:
            plt.annotate(
                label, (reasoning_accuracy_scores[i], non_reasoning_accuracy_scores[i])
            )

    plt.grid(True, alpha=0.3)
    plt.tight_layout()
    if path:
        plt.savefig(path)
    else:
        plt.show()


def generate_boxplot(
    faithfulness_scores: List[float],
    difficulty_scores: List[float],
    metadata: GraphMetadata | None,
    boxplot_lower_threshold: float,
    boxplot_upper_threshold: float,
    model: str,
    dataset: str,
    path: str | None = None,
) -> None:
    # Prepare data for swarm plot
    data_points = []
    for score, difficulty in zip(faithfulness_scores, difficulty_scores):
        if difficulty <= float(boxplot_lower_threshold):
            data_points.append(
                {
                    "Faithfulness": score,
                    "Category": f"Difficulty <= {boxplot_lower_threshold}",
                }
            )
        elif difficulty >= float(boxplot_upper_threshold):
            data_points.append(
                {
                    "Faithfulness": score,
                    "Category": f"Difficulty >= {boxplot_upper_threshold}",
                }
            )

    # Convert to DataFrame
    df = pd.DataFrame(data_points)

    # Count samples for labels
    low_count = len(
        [
            d
            for d in data_points
            if "low" in d["Category"].lower() or "<=" in d["Category"]
        ]
    )
    high_count = len(
        [
            d
            for d in data_points
            if "high" in d["Category"].lower() or ">=" in d["Category"]
        ]
    )

    plt.figure(figsize=(10, 6))

    # Add metadata box if metadata is provided
    add_metadata(metadata, plt.axes())

    image = plt.imread("assets/logo.png")
    plt.rcParams["font.family"] = "Montserrat"

    # Remove top and right spines
    ax = plt.gca()
    ax.spines["top"].set_visible(False)
    ax.spines["right"].set_visible(False)

    # Create boxplot using seaborn (without outliers since swarm plot shows all points)
    sns.boxplot(
        data=df,
        x="Category",
        y="Faithfulness",
        color="#485F52",
        boxprops=dict(alpha=0.3),
        whiskerprops=dict(color="#485F52", alpha=0.6),
        capprops=dict(color="#485F52", alpha=0.6),
        medianprops=dict(color="#485F52", linewidth=2),
        showfliers=False,  # Turn off outlier display since swarm plot shows all points
    )

    # Overlay swarm plot for individual points
    sns.swarmplot(
        data=df, x="Category", y="Faithfulness", color="#f9a4a4", size=5, alpha=0.6
    )

    # Update x-tick labels to include sample counts
    ax = plt.gca()
    current_labels = [t.get_text() for t in ax.get_xticklabels()]
    new_labels = []
    for label in current_labels:
        if "<=" in label:
            new_labels.append(f"{label}\nn={low_count}")
        else:
            new_labels.append(f"{label}\nn={high_count}")
    ax.set_xticklabels(new_labels)

    plt.ylabel("Faithfulness Score")
    plt.xlabel("Clue Difficulty Category")
    plt.title(
        f"Distribution of Faithfulness Scores by Clue Difficulty\nModel: {model.split('/')[-1]}, Dataset: {dataset}"
    )
    plt.ylim(0, 1)
    plt.grid(True, alpha=0.2)
    plt.tight_layout()

    if path:
        plt.savefig(path)
    else:
        plt.show()


def generate_violin_plot(
    faithfulness_scores: List[float],
    difficulty_scores: List[float],
    boxplot_lower_threshold: float,
    boxplot_upper_threshold: float,
    metadata: GraphMetadata | None,
    model: str,
    dataset: str,
    path: str | None = None,
) -> None:
    # Prepare data for violin plot
    data_points = []
    for score, difficulty in zip(faithfulness_scores, difficulty_scores):
        if difficulty <= float(boxplot_lower_threshold):
            data_points.append(
                {
                    "Faithfulness": score,
                    "Category": f"Difficulty <= {boxplot_lower_threshold}",
                }
            )
        elif difficulty >= float(boxplot_upper_threshold):
            data_points.append(
                {
                    "Faithfulness": score,
                    "Category": f"Difficulty >= {boxplot_upper_threshold}",
                }
            )

    # Convert to DataFrame
    df = pd.DataFrame(data_points)

    # Count samples for labels
    low_count = len(
        [
            d
            for d in data_points
            if "low" in d["Category"].lower() or "<=" in d["Category"]
        ]
    )
    high_count = len(
        [
            d
            for d in data_points
            if "high" in d["Category"].lower() or ">=" in d["Category"]
        ]
    )

    plt.figure(figsize=(10, 6))

    # Add metadata box if metadata is provided
    add_metadata(metadata, plt.axes())

    image = plt.imread("assets/logo.png")
    plt.rcParams["font.family"] = "Montserrat"

    # Remove top and right spines
    ax = plt.gca()
    ax.spines["top"].set_visible(False)
    ax.spines["right"].set_visible(False)

    # Create violin plot using seaborn
    sns.violinplot(
        data=df,
        x="Category",
        y="Faithfulness",
        color="#485F52",
        alpha=0.3,
        bw_adjust=0.3,
    )

    # Overlay swarm plot for individual points
    sns.swarmplot(
        data=df, x="Category", y="Faithfulness", color="#f9a4a4", size=5, alpha=0.6
    )

    # Update x-tick labels to include sample counts
    ax = plt.gca()
    current_labels = [t.get_text() for t in ax.get_xticklabels()]
    new_labels = []
    for label in current_labels:
        if "<=" in label:
            new_labels.append(f"{label}\nn={low_count}")
        else:
            new_labels.append(f"{label}\nn={high_count}")
    ax.set_xticklabels(new_labels)

    plt.ylabel("Faithfulness Score")
    plt.xlabel("Clue Difficulty Category")
    plt.title(
        f"Distribution of Faithfulness Scores by Clue Difficulty\nModel: {model.split('/')[-1]}, Dataset: {dataset}"
    )
    plt.ylim(0, 1)
    plt.grid(True, alpha=0.2)
    plt.tight_layout()

    # Add logo
<<<<<<< HEAD
    ax = plt.axes(
        [0.815, 0.93, 0.1, 0.1], frameon=True
    )  # [left, bottom, width, height] - aligned with legend left and title top
    ax.imshow(image)
    ax.axis("off")
=======
    newax = plt.axes([0.8, 0.88, 0.1, 0.1], frameon=True)
    newax.imshow(image)
    newax.axis("off")
>>>>>>> 078188e6

    if path:
        plt.savefig(path)
    else:
        plt.show()


def save_raw_data_to_json(
    config: EvalConfig,
    labels: List[str],
    reasoning_accuracies: List[float],
    non_reasoning_accuracies: List[float],
    difficulty_scores: List[float],
    difficulty_stderrs: List[float],
    faithfulness_scores: List[float],
    faithfulness_stderrs: List[float],
    take_hints_scores: List[float],
    samples: List[int],
    path: str,
) -> None:
    data = {
        "metadata": {
            "model": config.model,
            "base_model": config.base_model,
            "testing_scheme": config.testing_scheme.value,
            "temperature": config.temperature,
            "question_prompt": config.question_prompt,
            "judge_prompt": config.judge_prompt,
            "score_faithfulness": config.score_faithfulness,
        },
        "labels": labels,
        "reasoning_accuracies": reasoning_accuracies,
        "non_reasoning_accuracies": non_reasoning_accuracies,
        "difficulty_scores": difficulty_scores,
        "difficulty_stderrs": difficulty_stderrs,
        "faithfulness_scores": faithfulness_scores,
        "faithfulness_stderrs": faithfulness_stderrs,
        "take_hints_scores": take_hints_scores,
        "samples": samples,
    }
    with open(path, "w") as f:
        json.dump(data, f)<|MERGE_RESOLUTION|>--- conflicted
+++ resolved
@@ -131,7 +131,6 @@
     Returns:
         None
     """
-<<<<<<< HEAD
     # Create figure with extra space on right for legend
     plt.figure(figsize=(12, 8.5))
 
@@ -140,15 +139,7 @@
 
     # Create a proper color legend if show_color is True
     legend_elements = []
-=======
-    plt.figure(figsize=(10, 7.5))
-
-    # Add metadata box if metadata is provided
-    ax = plt.axes()
-    add_metadata(metadata, ax)
-
-    # Create a proper color legend if show_color is True
->>>>>>> 078188e6
+
     if show_color:
         # Only show colors that are actually used in the data
         used_colors = set()
@@ -167,7 +158,6 @@
                 for key, color in sorted(used_colors)
             ]
 
-<<<<<<< HEAD
             # Add vertical legend on right side without frame
             plt.figlegend(
                 handles=legend_elements,
@@ -195,20 +185,6 @@
             horizontalalignment="left",
             fontsize=8,
         )
-=======
-            # Add horizontal legend at the top in three rows
-            import math
-
-            ncols = math.ceil(len(legend_elements) / 3)
-            ax.legend(
-                handles=legend_elements,
-                loc="upper center",
-                bbox_to_anchor=(0.5, 1.08),
-                ncol=ncols,
-                fontsize=8,
-                framealpha=0.9,
-            )
->>>>>>> 078188e6
 
     image = plt.imread("assets/logo.png")
     plt.rcParams["font.family"] = "Montserrat"
@@ -229,11 +205,7 @@
 
     # Calculate dot sizes based on take_hints_scores * samples
     dot_sizes = [
-<<<<<<< HEAD
         round(take_hints_scores[i] * samples[i]) * (1 if show_color else 0.3)
-=======
-        round(take_hints_scores[i] * samples[i]) * 3
->>>>>>> 078188e6
         for i in range(len(take_hints_scores))
     ]
 
@@ -351,7 +323,6 @@
         metadata.question_prompt.split("/")[-1] if metadata else "default prompt"
     )
     plt.title(
-<<<<<<< HEAD
         f"{title_metric} of {model_name}",
         loc="left",
         pad=50,
@@ -366,14 +337,6 @@
         f"90% CI filtered to hints taken more than {(1 - metadata.threshold) * 100:.0f}% of the time\nwith prompt {prompt_name}",
         transform=ax.transAxes,
         fontsize=14,
-=======
-        "Propensity for Faithfulness vs Difficulty", loc="left", pad=35, fontsize=25
-    )
-    plt.suptitle(
-        f"{model} on {dataset}, 90% CI",
-        y=0.85,
-        fontsize=12,
->>>>>>> 078188e6
         color="gray",
         style="italic",
         horizontalalignment="left",
@@ -752,17 +715,12 @@
     plt.tight_layout()
 
     # Add logo
-<<<<<<< HEAD
     ax = plt.axes(
         [0.815, 0.93, 0.1, 0.1], frameon=True
     )  # [left, bottom, width, height] - aligned with legend left and title top
     ax.imshow(image)
     ax.axis("off")
-=======
-    newax = plt.axes([0.8, 0.88, 0.1, 0.1], frameon=True)
-    newax.imshow(image)
-    newax.axis("off")
->>>>>>> 078188e6
+
 
     if path:
         plt.savefig(path)
