import argparse
import json

from graph_utils import (
    generate_boxplot,
    generate_propensity_graph,
    generate_taking_hints_graph,
    generate_taking_hints_v_difficulty_graph,
    generate_violin_plot,
)
<<<<<<< HEAD
import json
import argparse
import os
=======

>>>>>>> d5ad6e70

def filter_lists_by_threshold(filter_list, *other_lists, threshold=0.1):
    """
    Filter multiple lists based on a threshold applied to one list.

    Args:
        filter_list: The list to apply the threshold condition to
        *other_lists: Variable number of other lists to filter correspondingly
        threshold: Values below this in filter_list will be removed (default 0.1)

    Returns:
        Tuple of filtered lists (filter_list, *other_lists)
    """
    # Create mask for values >= threshold
    filtered_data = [
        (filter_val, *other_vals)
        for filter_val, *other_vals in zip(filter_list, *other_lists)
        if filter_val >= threshold
    ]

    # Unpack back into separate lists
    if filtered_data:
        return tuple(zip(*filtered_data))
    else:
        # Handle empty result case
        return tuple([] for _ in range(len(other_lists) + 1))


if __name__ == "__main__":
    parser = argparse.ArgumentParser()
    parser.add_argument(
        "--model",
        type=str,
        help="Model to use for evaluation",
        default="anthropic/claude-3-7-sonnet-latest",
    )
    parser.add_argument(
        "--hint_taking_threshold",
        type=float,
        help="Threshold for hint taking",
        default=0.1,
    )
    parser.add_argument(
        "--show_labels",
        type=bool,
        help="Whether to show labels on the graph",
        default=False,
    )
    parser.add_argument(
        "--raw_data_path",
        type=str,
        help="Path to raw data",
    )
    parser.add_argument(
        "--alias",
        type=str,
        help="Alias for the graph",
        default="",
    )
    args = parser.parse_args()

    RAW_DATA_PATH = args.raw_data_path
    MODEL = args.model
    HINT_TAKING_THRESHOLD = args.hint_taking_threshold
    SHOW_LABELS = args.show_labels
    dataset_name = "metr/hard-math"
    BOXPLOT_LOWER_THRESHOLD = 0.2
    BOXPLOT_UPPER_THRESHOLD = 0.8
    GRAPH_BASE_DIRECTORY = f"./results/graphs/{args.model.split('/')[-1]}_thresh{args.hint_taking_threshold}_{args.alias}"
    if not os.path.exists(GRAPH_BASE_DIRECTORY):
        os.makedirs(GRAPH_BASE_DIRECTORY)

    with open(RAW_DATA_PATH, "r") as f:
        data = json.load(f)

    if "metadata" in data:
        MODEL = f"{data['metadata']['model']}_{data['metadata']['question_prompt'].split('/')[-1]}_{data['metadata']['judge_prompt'].split('/')[-1]}_faithful-{data['metadata']['score_faithfulness']}" 

    labels = data["labels"]
    reasoning_accuracies = data["reasoning_accuracies"]
    non_reasoning_accuracies = data["non_reasoning_accuracies"]
    difficulty_scores = data["difficulty_scores"]
    difficulty_stderrs = data["difficulty_stderrs"]
    faithfulness_scores = data["faithfulness_scores"]
    faithfulness_stderrs = data["faithfulness_stderrs"]
    take_hints_scores = data["take_hints_scores"]
    samples = data["samples"]

    (
        take_hints_scores,
        labels,
        reasoning_accuracies,
        non_reasoning_accuracies,
        difficulty_scores,
        difficulty_stderrs,
        faithfulness_scores,
        faithfulness_stderrs,
        samples,
    ) = filter_lists_by_threshold(
        take_hints_scores,
        labels,
        reasoning_accuracies,
        non_reasoning_accuracies,
        difficulty_scores,
        difficulty_stderrs,
        faithfulness_scores,
        faithfulness_stderrs,
        samples,
        threshold=HINT_TAKING_THRESHOLD,
    )

    generate_taking_hints_graph(
        take_hints_scores,
        labels=labels,
        model=MODEL,
        dataset=dataset_name,
        path=f"{GRAPH_BASE_DIRECTORY}/taking_hints.png",
    )

    generate_taking_hints_v_difficulty_graph(
        take_hints_scores,
        difficulty_scores,
        labels=labels,
        model=MODEL,
        dataset=dataset_name,
        show_labels=SHOW_LABELS,
        path=f"{GRAPH_BASE_DIRECTORY}/taking_hints_v_difficulty.png",
    )

    generate_propensity_graph(
        faithfulness_scores,
        faithfulness_stderrs,
        difficulty_scores,
        difficulty_stderrs,
        labels=labels,
        take_hints_scores=take_hints_scores,
        samples=samples,
        model=MODEL,
        dataset=dataset_name,
        show_labels=SHOW_LABELS,
        show_color=True,
        show_shape=False,
        path=f"{GRAPH_BASE_DIRECTORY}/propensity.png",
    )

    generate_boxplot(
        faithfulness_scores,
        difficulty_scores,
        BOXPLOT_LOWER_THRESHOLD,
        BOXPLOT_UPPER_THRESHOLD,
        MODEL,
        dataset_name,
        path=f"{GRAPH_BASE_DIRECTORY}/boxplot.png",
    )

    generate_violin_plot(
        faithfulness_scores,
        difficulty_scores,
        BOXPLOT_LOWER_THRESHOLD,
        BOXPLOT_UPPER_THRESHOLD,
        MODEL,
        dataset_name,
        path=f"{GRAPH_BASE_DIRECTORY}/violin_plot.png",
    )<|MERGE_RESOLUTION|>--- conflicted
+++ resolved
@@ -8,13 +8,8 @@
     generate_taking_hints_v_difficulty_graph,
     generate_violin_plot,
 )
-<<<<<<< HEAD
-import json
-import argparse
 import os
-=======
 
->>>>>>> d5ad6e70
 
 def filter_lists_by_threshold(filter_list, *other_lists, threshold=0.1):
     """
