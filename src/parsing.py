--- conflicted
+++ resolved
@@ -13,11 +13,8 @@
     redteam: bool
     temperature: float
     max_connections: int
-<<<<<<< HEAD
     difficulty_threshold: float | None
-=======
     original_behaviors: bool
->>>>>>> af5a12f6
 
 
 def parse_args() -> EvalConfig:
